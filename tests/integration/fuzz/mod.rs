pub mod grammar_generator;

#[cfg(test)]
mod tests {
    use std::rc::Rc;

    use rand::SeedableRng;
    use rand_chacha::ChaCha8Rng;
    use rusqlite::params;

    use crate::{
        common::TempDatabase,
        fuzz::grammar_generator::{rand_int, rand_str, GrammarGenerator},
    };

    fn rng_from_time() -> (ChaCha8Rng, u64) {
        let seed = std::time::SystemTime::now()
            .duration_since(std::time::UNIX_EPOCH)
            .unwrap()
            .as_secs();
        let rng = ChaCha8Rng::seed_from_u64(seed);
        (rng, seed)
    }

    fn sqlite_exec_row(conn: &rusqlite::Connection, query: &str) -> Vec<rusqlite::types::Value> {
        let mut stmt = conn.prepare(&query).unwrap();
        let mut rows = stmt.query(params![]).unwrap();
        let mut columns = Vec::new();
        let row = rows.next().unwrap().unwrap();
        for i in 0.. {
            let column: rusqlite::types::Value = match row.get(i) {
                Ok(column) => column,
                Err(rusqlite::Error::InvalidColumnIndex(_)) => break,
                Err(err) => panic!("unexpected rusqlite error: {}", err),
            };
            columns.push(column);
        }
        assert!(rows.next().unwrap().is_none());

        columns
    }

    fn limbo_exec_row(
        conn: &Rc<limbo_core::Connection>,
        query: &str,
    ) -> Vec<rusqlite::types::Value> {
        let mut stmt = conn.prepare(query).unwrap();
        let result = stmt.step().unwrap();
        let row = loop {
            match result {
                limbo_core::StepResult::Row => {
                    let row = stmt.row().unwrap();
                    break row;
                }
                limbo_core::StepResult::IO => continue,
                r => panic!("unexpected result {:?}: expecting single row", r),
            }
        };
        row.values
            .iter()
            .map(|x| match x.to_value() {
                limbo_core::Value::Null => rusqlite::types::Value::Null,
                limbo_core::Value::Integer(x) => rusqlite::types::Value::Integer(x),
                limbo_core::Value::Float(x) => rusqlite::types::Value::Real(x),
                limbo_core::Value::Text(x) => rusqlite::types::Value::Text(x.to_string()),
                limbo_core::Value::Blob(x) => rusqlite::types::Value::Blob(x.to_vec()),
            })
            .collect()
    }

    #[test]
    pub fn arithmetic_expression_fuzz_ex1() {
        let db = TempDatabase::new_empty();
        let limbo_conn = db.connect_limbo();
        let sqlite_conn = rusqlite::Connection::open_in_memory().unwrap();

        for query in [
            "SELECT ~1 >> 1536",
            "SELECT ~ + 3 << - ~ (~ (8)) - + -1 - 3 >> 3 + -6 * (-7 * 9 >> - 2)",
        ] {
            let limbo = limbo_exec_row(&limbo_conn, query);
            let sqlite = sqlite_exec_row(&sqlite_conn, query);
            assert_eq!(
                limbo, sqlite,
                "query: {}, limbo: {:?}, sqlite: {:?}",
                query, limbo, sqlite
            );
        }
    }

    #[test]
    pub fn arithmetic_expression_fuzz() {
        let _ = env_logger::try_init();
        let g = GrammarGenerator::new();
        let (expr, expr_builder) = g.create_handle();
        let (bin_op, bin_op_builder) = g.create_handle();
        let (unary_op, unary_op_builder) = g.create_handle();
        let (paren, paren_builder) = g.create_handle();

        paren_builder
            .concat("")
            .push_str("(")
            .push(expr)
            .push_str(")")
            .build();

        unary_op_builder
            .concat(" ")
            .push(g.create().choice().options_str(["~", "+", "-"]).build())
            .push(expr)
            .build();

        bin_op_builder
            .concat(" ")
            .push(expr)
            .push(
                g.create()
                    .choice()
                    .options_str(["+", "-", "*", "/", "%", "&", "|", "<<", ">>"])
                    .build(),
            )
            .push(expr)
            .build();

        expr_builder
            .choice()
            .option_w(unary_op, 1.0)
            .option_w(bin_op, 1.0)
            .option_w(paren, 1.0)
            .option_symbol_w(rand_int(-10..10), 1.0)
            .build();

        let sql = g.create().concat(" ").push_str("SELECT").push(expr).build();

        let db = TempDatabase::new_empty();
        let limbo_conn = db.connect_limbo();
        let sqlite_conn = rusqlite::Connection::open_in_memory().unwrap();

        let (mut rng, seed) = rng_from_time();
        log::info!("seed: {}", seed);
        for _ in 0..1024 {
            let query = g.generate(&mut rng, sql, 50);
            let limbo = limbo_exec_row(&limbo_conn, &query);
            let sqlite = sqlite_exec_row(&sqlite_conn, &query);
            assert_eq!(
                limbo, sqlite,
                "query: {}, limbo: {:?}, sqlite: {:?}",
                query, limbo, sqlite
            );
        }
    }

    #[test]
    pub fn logical_expression_fuzz_ex1() {
        let _ = env_logger::try_init();
        let db = TempDatabase::new_empty();
        let limbo_conn = db.connect_limbo();
        let sqlite_conn = rusqlite::Connection::open_in_memory().unwrap();

        for query in [
            "SELECT FALSE",
            "SELECT NOT FALSE",
            "SELECT ((NULL) IS NOT TRUE <= ((NOT (FALSE))))",
            "SELECT ifnull(0, NOT 0)",
            "SELECT like('a%', 'a') = 1",
            "SELECT CASE ( NULL < NULL ) WHEN ( 0 ) THEN ( NULL ) ELSE ( 2.0 ) END;",
        ] {
            let limbo = limbo_exec_row(&limbo_conn, query);
            let sqlite = sqlite_exec_row(&sqlite_conn, query);
            assert_eq!(
                limbo, sqlite,
                "query: {}, limbo: {:?}, sqlite: {:?}",
                query, limbo, sqlite
            );
        }
    }

    #[test]
    pub fn logical_expression_fuzz_run() {
        let _ = env_logger::try_init();
        let g = GrammarGenerator::new();
        let (expr, expr_builder) = g.create_handle();
        let (bin_op, bin_op_builder) = g.create_handle();
        let (unary_infix_op, unary_infix_op_builder) = g.create_handle();
        let (scalar, scalar_builder) = g.create_handle();
        let (paren, paren_builder) = g.create_handle();

        paren_builder
            .concat("")
            .push_str("(")
            .push(expr)
            .push_str(")")
            .build();

        unary_infix_op_builder
            .concat(" ")
            .push(g.create().choice().options_str(["NOT"]).build())
            .push(expr)
            .build();

        bin_op_builder
            .concat(" ")
            .push(expr)
            .push(
                g.create()
                    .choice()
                    .options_str(["AND", "OR", "IS", "IS NOT", "=", "<>", ">", "<", ">=", "<="])
                    .build(),
            )
            .push(expr)
            .build();

        let (like_pattern, like_pattern_builder) = g.create_handle();
        like_pattern_builder
            .choice()
            .option_str("%")
            .option_str("_")
            .option_symbol(rand_str("", 1))
            .repeat(1..10, "")
            .build();

        let (glob_pattern, glob_pattern_builder) = g.create_handle();
        glob_pattern_builder
            .choice()
            .option_str("*")
            .option_str("**")
            .option_str("A")
            .option_str("B")
            .repeat(1..10, "")
            .build();

        let (case_expr, case_expr_builder) = g.create_handle();
        case_expr_builder
            .concat(" ")
            .push_str("CASE (")
            .push(expr)
            .push_str(")")
            .push(
                g.create()
                    .concat(" ")
                    .push_str("WHEN (")
                    .push(expr)
                    .push_str(") THEN (")
                    .push(expr)
                    .push_str(")")
                    .repeat(1..5, " ")
                    .build(),
            )
            .push_str("ELSE (")
            .push(expr)
            .push_str(") END")
            .build();

        scalar_builder
            .choice()
            .option(
                g.create()
                    .concat("")
                    .push_str("like('")
                    .push(like_pattern)
                    .push_str("', '")
                    .push(like_pattern)
                    .push_str("')")
                    .build(),
            )
            .option(
                g.create()
                    .concat("")
                    .push_str("glob('")
                    .push(glob_pattern)
                    .push_str("', '")
                    .push(glob_pattern)
                    .push_str("')")
                    .build(),
            )
            .option(
                g.create()
                    .concat("")
                    .push_str("ifnull(")
                    .push(expr)
                    .push_str(",")
                    .push(expr)
                    .push_str(")")
                    .build(),
            )
            .option(
                g.create()
                    .concat("")
                    .push_str("iif(")
                    .push(expr)
                    .push_str(",")
                    .push(expr)
                    .push_str(",")
                    .push(expr)
                    .push_str(")")
                    .build(),
            )
            .build();

        expr_builder
            .choice()
<<<<<<< HEAD
            .option_w(unary_infix_op, 1.0)
            .option_w(bin_op, 1.0)
            .option_w(paren, 1.0)
            .option_w(scalar, 1.0)
            // unfortunately, sqlite behaves weirdly when IS operator is used with TRUE/FALSE constants
=======
            .option_w(case_expr, 1.0)
            .option_w(unary_infix_op, 2.0)
            .option_w(bin_op, 3.0)
            .option_w(paren, 2.0)
            .option_w(scalar, 4.0)
            // unfortunatelly, sqlite behaves weirdly when IS operator is used with TRUE/FALSE constants
>>>>>>> 0595e730
            // e.g. 8 IS TRUE == 1 (although 8 = TRUE == 0)
            // so, we do not use TRUE/FALSE constants as they will produce diff with sqlite results
            .options_str(["1", "0", "NULL", "2.0", "1.5", "-0.5", "-2.0", "(1 / 0)"])
            .build();

        let sql = g.create().concat(" ").push_str("SELECT").push(expr).build();

        let db = TempDatabase::new_empty();
        let limbo_conn = db.connect_limbo();
        let sqlite_conn = rusqlite::Connection::open_in_memory().unwrap();

        let (mut rng, seed) = rng_from_time();
        log::info!("seed: {}", seed);
        for _ in 0..1024 {
            let query = g.generate(&mut rng, sql, 50);
            log::info!("query: {}", query);
            let limbo = limbo_exec_row(&limbo_conn, &query);
            let sqlite = sqlite_exec_row(&sqlite_conn, &query);
            assert_eq!(
                limbo, sqlite,
                "query: {}, limbo: {:?}, sqlite: {:?}",
                query, limbo, sqlite
            );
        }
    }
}<|MERGE_RESOLUTION|>--- conflicted
+++ resolved
@@ -299,20 +299,12 @@
 
         expr_builder
             .choice()
-<<<<<<< HEAD
-            .option_w(unary_infix_op, 1.0)
-            .option_w(bin_op, 1.0)
-            .option_w(paren, 1.0)
-            .option_w(scalar, 1.0)
-            // unfortunately, sqlite behaves weirdly when IS operator is used with TRUE/FALSE constants
-=======
             .option_w(case_expr, 1.0)
             .option_w(unary_infix_op, 2.0)
             .option_w(bin_op, 3.0)
             .option_w(paren, 2.0)
             .option_w(scalar, 4.0)
-            // unfortunatelly, sqlite behaves weirdly when IS operator is used with TRUE/FALSE constants
->>>>>>> 0595e730
+            // unfortunately, sqlite behaves weirdly when IS operator is used with TRUE/FALSE constants
             // e.g. 8 IS TRUE == 1 (although 8 = TRUE == 0)
             // so, we do not use TRUE/FALSE constants as they will produce diff with sqlite results
             .options_str(["1", "0", "NULL", "2.0", "1.5", "-0.5", "-2.0", "(1 / 0)"])
