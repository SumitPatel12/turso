use std::{
    collections::HashSet,
    fmt::{Debug, Display},
    path::Path,
    sync::Arc,
    vec,
};

use serde::{Deserialize, Serialize};

use turso_core::{Connection, Result, StepResult};

use crate::{
    generation::Shadow,
    model::{
        query::{update::Update, Create, CreateIndex, Delete, Drop, Insert, Query, Select},
        table::SimValue,
    },
    runner::{
        env::{SimConnection, SimulationType, SimulatorTables},
        io::SimulatorIO,
    },
    SimulatorEnv,
};

use crate::generation::{frequency, Arbitrary, ArbitraryFrom};

use super::property::{remaining, Property};

pub(crate) type ResultSet = Result<Vec<Vec<SimValue>>>;

#[derive(Clone, Serialize, Deserialize)]
pub(crate) struct InteractionPlan {
    pub(crate) plan: Vec<Interactions>,
}

impl InteractionPlan {
    /// Compute via diff computes a a plan from a given `.plan` file without the need to parse
    /// sql. This is possible because there are two versions of the plan file, one that is human
    /// readable and one that is serialized as JSON. Under watch mode, the users will be able to
    /// delete interactions from the human readable file, and this function uses the JSON file as
    /// a baseline to detect with interactions were deleted and constructs the plan from the
    /// remaining interactions.
    pub(crate) fn compute_via_diff(plan_path: &Path) -> Vec<Vec<Interaction>> {
        let interactions = std::fs::read_to_string(plan_path).unwrap();
        let interactions = interactions.lines().collect::<Vec<_>>();

        let plan: InteractionPlan = serde_json::from_str(
            std::fs::read_to_string(plan_path.with_extension("json"))
                .unwrap()
                .as_str(),
        )
        .unwrap();

        let mut plan = plan
            .plan
            .into_iter()
            .map(|i| i.interactions())
            .collect::<Vec<_>>();

        let (mut i, mut j) = (0, 0);

        while i < interactions.len() && j < plan.len() {
            if interactions[i].starts_with("-- begin")
                || interactions[i].starts_with("-- end")
                || interactions[i].is_empty()
            {
                i += 1;
                continue;
            }

            // interactions[i] is the i'th line in the human readable plan
            // plan[j][k] is the k'th interaction in the j'th property
            let mut k = 0;

            while k < plan[j].len() {
                if i >= interactions.len() {
                    let _ = plan.split_off(j + 1);
                    let _ = plan[j].split_off(k);
                    break;
                }
                log::error!("Comparing '{}' with '{}'", interactions[i], plan[j][k]);
                if interactions[i].contains(plan[j][k].to_string().as_str()) {
                    i += 1;
                    k += 1;
                } else {
                    plan[j].remove(k);
                    panic!("Comparing '{}' with '{}'", interactions[i], plan[j][k]);
                }
            }

            if plan[j].is_empty() {
                plan.remove(j);
            } else {
                j += 1;
            }
        }
        let _ = plan.split_off(j);
        plan
    }
}

pub(crate) struct InteractionPlanState {
    pub(crate) stack: Vec<ResultSet>,
    pub(crate) interaction_pointer: usize,
    pub(crate) secondary_pointer: usize,
}

#[derive(Debug, Clone, Serialize, Deserialize)]
pub(crate) enum Interactions {
    Property(Property),
    Query(Query),
    Fault(Fault),
}

impl Shadow for Interactions {
    type Result = ();

    fn shadow(&self, tables: &mut SimulatorTables) {
        match self {
            Interactions::Property(property) => {
                let initial_tables = tables.clone();
                let mut is_error = false;
                for interaction in property.interactions() {
                    match interaction {
                        Interaction::Query(query)
                        | Interaction::FsyncQuery(query)
                        | Interaction::FaultyQuery(query) => {
                            is_error = is_error || query.shadow(tables).is_err();
                        }
                        Interaction::Assertion(_) => {}
                        Interaction::Assumption(_) => {}
                        Interaction::Fault(_) => {}
                    }
                    if is_error {
                        // If any interaction fails, we reset the tables to the initial state
                        *tables = initial_tables.clone();
                        break;
                    }
                }
            }
            Interactions::Query(query) => {
                let _ = query.shadow(tables);
            }
            Interactions::Fault(_) => {}
        }
    }
}

impl Interactions {
    pub(crate) fn name(&self) -> Option<&str> {
        match self {
            Interactions::Property(property) => Some(property.name()),
            Interactions::Query(_) => None,
            Interactions::Fault(_) => None,
        }
    }

    pub(crate) fn interactions(&self) -> Vec<Interaction> {
        match self {
            Interactions::Property(property) => property.interactions(),
            Interactions::Query(query) => vec![Interaction::Query(query.clone())],
            Interactions::Fault(fault) => vec![Interaction::Fault(fault.clone())],
        }
    }
}

impl Interactions {
    pub(crate) fn dependencies(&self) -> HashSet<String> {
        match self {
            Interactions::Property(property) => {
                property
                    .interactions()
                    .iter()
                    .fold(HashSet::new(), |mut acc, i| match i {
                        Interaction::Query(q) => {
                            acc.extend(q.dependencies());
                            acc
                        }
                        _ => acc,
                    })
            }
            Interactions::Query(query) => query.dependencies(),
            Interactions::Fault(_) => HashSet::new(),
        }
    }

    pub(crate) fn uses(&self) -> Vec<String> {
        match self {
            Interactions::Property(property) => {
                property
                    .interactions()
                    .iter()
                    .fold(vec![], |mut acc, i| match i {
                        Interaction::Query(q) => {
                            acc.extend(q.uses());
                            acc
                        }
                        _ => acc,
                    })
            }
            Interactions::Query(query) => query.uses(),
            Interactions::Fault(_) => vec![],
        }
    }
}

impl Display for InteractionPlan {
    fn fmt(&self, f: &mut std::fmt::Formatter<'_>) -> std::fmt::Result {
        for interactions in &self.plan {
            match interactions {
                Interactions::Property(property) => {
                    let name = property.name();
                    writeln!(f, "-- begin testing '{name}'")?;
                    for interaction in property.interactions() {
                        write!(f, "\t")?;

                        match interaction {
                            Interaction::Query(query) => writeln!(f, "{query};")?,
                            Interaction::Assumption(assumption) => {
                                writeln!(f, "-- ASSUME {};", assumption.message)?
                            }
                            Interaction::Assertion(assertion) => {
                                writeln!(f, "-- ASSERT {};", assertion.message)?
                            }
                            Interaction::Fault(fault) => writeln!(f, "-- FAULT '{fault}';")?,
                            Interaction::FsyncQuery(query) => {
                                writeln!(f, "-- FSYNC QUERY;")?;
                                writeln!(f, "{query};")?;
                                writeln!(f, "{query};")?
                            }
                            Interaction::FaultyQuery(query) => {
<<<<<<< HEAD
                                writeln!(f, "{query}; -- FAULTY QUERY")?
=======
                                writeln!(f, "{query}; --FAULTY QUERY")?
>>>>>>> c454feeb
                            }
                        }
                    }
                    writeln!(f, "-- end testing '{name}'")?;
                }
                Interactions::Fault(fault) => {
                    writeln!(f, "-- FAULT '{fault}'")?;
                }
                Interactions::Query(query) => {
                    writeln!(f, "{query};")?;
                }
            }
        }

        Ok(())
    }
}

#[derive(Debug, Clone, Copy)]
pub(crate) struct InteractionStats {
    pub(crate) read_count: usize,
    pub(crate) write_count: usize,
    pub(crate) delete_count: usize,
    pub(crate) update_count: usize,
    pub(crate) create_count: usize,
    pub(crate) create_index_count: usize,
    pub(crate) drop_count: usize,
    pub(crate) begin_count: usize,
    pub(crate) commit_count: usize,
    pub(crate) rollback_count: usize,
}

impl Display for InteractionStats {
    fn fmt(&self, f: &mut std::fmt::Formatter<'_>) -> std::fmt::Result {
        write!(
            f,
            "Read: {}, Write: {}, Delete: {}, Update: {}, Create: {}, CreateIndex: {}, Drop: {}, Begin: {}, Commit: {}, Rollback: {}",
            self.read_count,
            self.write_count,
            self.delete_count,
            self.update_count,
            self.create_count,
            self.create_index_count,
            self.drop_count,
            self.begin_count,
            self.commit_count,
            self.rollback_count,
        )
    }
}

#[derive(Debug)]
pub(crate) enum Interaction {
    Query(Query),
    Assumption(Assertion),
    Assertion(Assertion),
    Fault(Fault),
    /// Will attempt to run any random query. However, when the connection tries to sync it will
    /// close all connections and reopen the database and assert that no data was lost
    FsyncQuery(Query),
    FaultyQuery(Query),
}

impl Display for Interaction {
    fn fmt(&self, f: &mut std::fmt::Formatter<'_>) -> std::fmt::Result {
        match self {
            Self::Query(query) => write!(f, "{query}"),
            Self::Assumption(assumption) => write!(f, "ASSUME {}", assumption.message),
            Self::Assertion(assertion) => write!(f, "ASSERT {}", assertion.message),
            Self::Fault(fault) => write!(f, "FAULT '{fault}'"),
            Self::FsyncQuery(query) => write!(f, "{query}"),
<<<<<<< HEAD
            Self::FaultyQuery(query) => write!(f, "{query}; -- FAULTY QUERY"),
=======
            Self::FaultyQuery(query) => write!(f, "{query} -- FAULTY QUERY"),
>>>>>>> c454feeb
        }
    }
}

type AssertionFunc = dyn Fn(&Vec<ResultSet>, &mut SimulatorEnv) -> Result<bool>;

enum AssertionAST {
    Pick(),
}

pub(crate) struct Assertion {
    pub(crate) func: Box<AssertionFunc>,
    pub(crate) message: String,
}

impl Debug for Assertion {
    fn fmt(&self, f: &mut std::fmt::Formatter<'_>) -> std::fmt::Result {
        f.debug_struct("Assertion")
            .field("message", &self.message)
            .finish()
    }
}

#[derive(Debug, Clone, Serialize, Deserialize)]
pub(crate) enum Fault {
    Disconnect,
    ReopenDatabase,
}

impl Display for Fault {
    fn fmt(&self, f: &mut std::fmt::Formatter<'_>) -> std::fmt::Result {
        match self {
            Fault::Disconnect => write!(f, "DISCONNECT"),
            Fault::ReopenDatabase => write!(f, "REOPEN_DATABASE"),
        }
    }
}

impl InteractionPlan {
    pub(crate) fn new() -> Self {
        Self { plan: Vec::new() }
    }

    pub(crate) fn stats(&self) -> InteractionStats {
        let mut stats = InteractionStats {
            read_count: 0,
            write_count: 0,
            delete_count: 0,
            update_count: 0,
            create_count: 0,
            create_index_count: 0,
            drop_count: 0,
            begin_count: 0,
            commit_count: 0,
            rollback_count: 0,
        };

        fn query_stat(q: &Query, stats: &mut InteractionStats) {
            match q {
                Query::Select(_) => stats.read_count += 1,
                Query::Insert(_) => stats.write_count += 1,
                Query::Delete(_) => stats.delete_count += 1,
                Query::Create(_) => stats.create_count += 1,
                Query::Drop(_) => stats.drop_count += 1,
                Query::Update(_) => stats.update_count += 1,
                Query::CreateIndex(_) => stats.create_index_count += 1,
                Query::Begin(_) => stats.begin_count += 1,
                Query::Commit(_) => stats.commit_count += 1,
                Query::Rollback(_) => stats.rollback_count += 1,
            }
        }
        for interactions in &self.plan {
            match interactions {
                Interactions::Property(property) => {
                    for interaction in &property.interactions() {
                        if let Interaction::Query(query) = interaction {
                            query_stat(query, &mut stats);
                        }
                    }
                }
                Interactions::Query(query) => {
                    query_stat(query, &mut stats);
                }
                Interactions::Fault(_) => {}
            }
        }

        stats
    }
}

impl ArbitraryFrom<&mut SimulatorEnv> for InteractionPlan {
    fn arbitrary_from<R: rand::Rng>(rng: &mut R, env: &mut SimulatorEnv) -> Self {
        let mut plan = InteractionPlan::new();

        let num_interactions = env.opts.max_interactions;

        // First create at least one table
        let create_query = Create::arbitrary(rng);
        env.tables.push(create_query.table.clone());

        plan.plan
            .push(Interactions::Query(Query::Create(create_query)));

        while plan.plan.len() < num_interactions {
            tracing::debug!(
                "Generating interaction {}/{}",
                plan.plan.len(),
                num_interactions
            );
            let interactions = Interactions::arbitrary_from(rng, (env, plan.stats()));
            interactions.shadow(&mut env.tables);
            plan.plan.push(interactions);
        }

        tracing::info!("Generated plan with {} interactions", plan.plan.len());
        plan
    }
}

impl Shadow for Interaction {
    type Result = anyhow::Result<Vec<Vec<SimValue>>>;
    fn shadow(&self, env: &mut SimulatorTables) -> Self::Result {
        match self {
            Self::Query(query) => query.shadow(env),
            Self::FsyncQuery(query) => {
                let mut first = query.shadow(env)?;
                first.extend(query.shadow(env)?);
                Ok(first)
            }
            Self::Assumption(_) | Self::Assertion(_) | Self::Fault(_) | Self::FaultyQuery(_) => {
                Ok(vec![])
            }
        }
    }
}
impl Interaction {
    pub(crate) fn execute_query(&self, conn: &mut Arc<Connection>, _io: &SimulatorIO) -> ResultSet {
        if let Self::Query(query) = self {
            let query_str = query.to_string();
            let rows = conn.query(&query_str);
            if rows.is_err() {
                let err = rows.err();
                tracing::debug!(
                    "Error running query '{}': {:?}",
                    &query_str[0..query_str.len().min(4096)],
                    err
                );
                return Err(err.unwrap());
            }
            let rows = rows?;
            assert!(rows.is_some());
            let mut rows = rows.unwrap();
            let mut out = Vec::new();
            while let Ok(row) = rows.step() {
                match row {
                    StepResult::Row => {
                        let row = rows.row().unwrap();
                        let mut r = Vec::new();
                        for v in row.get_values() {
                            let v = v.into();
                            r.push(v);
                        }
                        out.push(r);
                    }
                    StepResult::IO => {
                        rows.run_once().unwrap();
                    }
                    StepResult::Interrupt => {}
                    StepResult::Done => {
                        break;
                    }
                    StepResult::Busy => {
                        return Err(turso_core::LimboError::Busy);
                    }
                }
            }

            Ok(out)
        } else {
            unreachable!("unexpected: this function should only be called on queries")
        }
    }

    pub(crate) fn execute_assertion(
        &self,
        stack: &Vec<ResultSet>,
        env: &mut SimulatorEnv,
    ) -> Result<()> {
        match self {
            Self::Assertion(assertion) => {
                let result = assertion.func.as_ref()(stack, env);
                match result {
                    Ok(true) => Ok(()),
                    Ok(false) => Err(turso_core::LimboError::InternalError(
                        assertion.message.clone(),
                    )),
                    Err(err) => Err(turso_core::LimboError::InternalError(format!(
                        "{}. Inner error: {}",
                        assertion.message, err
                    ))),
                }
            }
            _ => {
                unreachable!("unexpected: this function should only be called on assertions")
            }
        }
    }

    pub(crate) fn execute_assumption(
        &self,
        stack: &Vec<ResultSet>,
        env: &mut SimulatorEnv,
    ) -> Result<()> {
        match self {
            Self::Assumption(assumption) => {
                let result = assumption.func.as_ref()(stack, env);
                match result {
                    Ok(true) => Ok(()),
                    Ok(false) => Err(turso_core::LimboError::InternalError(
                        assumption.message.clone(),
                    )),
                    Err(err) => Err(turso_core::LimboError::InternalError(format!(
                        "{}. Inner error: {}",
                        assumption.message, err
                    ))),
                }
            }
            _ => {
                unreachable!("unexpected: this function should only be called on assumptions")
            }
        }
    }

    pub(crate) fn execute_fault(&self, env: &mut SimulatorEnv, conn_index: usize) -> Result<()> {
        match self {
            Self::Fault(fault) => {
                match fault {
                    Fault::Disconnect => {
                        if env.connections[conn_index].is_connected() {
                            env.connections[conn_index].disconnect();
                        } else {
                            return Err(turso_core::LimboError::InternalError(
                                "connection already disconnected".into(),
                            ));
                        }
                        env.connections[conn_index] = SimConnection::Disconnected;
                    }
                    Fault::ReopenDatabase => {
                        reopen_database(env);
                    }
                }
                Ok(())
            }
            _ => {
                unreachable!("unexpected: this function should only be called on faults")
            }
        }
    }

    pub(crate) fn execute_fsync_query(
        &self,
        conn: Arc<Connection>,
        env: &mut SimulatorEnv,
    ) -> ResultSet {
        if let Self::FsyncQuery(query) = self {
            let query_str = query.to_string();
            let rows = conn.query(&query_str);
            if rows.is_err() {
                let err = rows.err();
                tracing::debug!(
                    "Error running query '{}': {:?}",
                    &query_str[0..query_str.len().min(4096)],
                    err
                );
                return Err(err.unwrap());
            }
            let mut rows = rows.unwrap().unwrap();
            let mut out = Vec::new();
            while let Ok(row) = rows.step() {
                match row {
                    StepResult::Row => {
                        let row = rows.row().unwrap();
                        let mut r = Vec::new();
                        for v in row.get_values() {
                            let v = v.into();
                            r.push(v);
                        }
                        out.push(r);
                    }
                    StepResult::IO => {
                        let syncing = {
                            let files = env.io.files.borrow();
                            // TODO: currently assuming we only have 1 file that is syncing
                            files
                                .iter()
                                .any(|file| file.sync_completion.borrow().is_some())
                        };
                        if syncing {
                            reopen_database(env);
                        } else {
                            rows.run_once().unwrap();
                        }
                    }
                    StepResult::Done => {
                        break;
                    }
                    StepResult::Busy => {
                        return Err(turso_core::LimboError::Busy);
                    }
                    StepResult::Interrupt => {}
                }
            }

            Ok(out)
        } else {
            unreachable!("unexpected: this function should only be called on queries")
        }
    }

    pub(crate) fn execute_faulty_query(
        &self,
        conn: &Arc<Connection>,
        env: &mut SimulatorEnv,
    ) -> ResultSet {
        use rand::Rng;
        if let Self::FaultyQuery(query) = self {
            let query_str = query.to_string();
            let rows = conn.query(&query_str);
            if rows.is_err() {
                let err = rows.err();
                tracing::debug!(
                    "Error running query '{}': {:?}",
                    &query_str[0..query_str.len().min(4096)],
                    err
                );
                return Err(err.unwrap());
            }
            let mut rows = rows.unwrap().unwrap();
            let mut out = Vec::new();
            let mut current_prob = 0.05;
            let mut incr = 0.001;
            loop {
                let syncing = {
                    let files = env.io.files.borrow();
                    // TODO: currently assuming we only have 1 file that is syncing
                    files
                        .iter()
                        .any(|file| file.sync_completion.borrow().is_some())
                };
                let inject_fault = env.rng.gen_bool(current_prob);
                if inject_fault || syncing {
                    env.io.inject_fault(true);
                }

                match rows.step()? {
                    StepResult::Row => {
                        let row = rows.row().unwrap();
                        let mut r = Vec::new();
                        for v in row.get_values() {
                            let v = v.into();
                            r.push(v);
                        }
                        out.push(r);
                    }
                    StepResult::IO => {
                        rows.run_once()?;
                        current_prob += incr;
                        if current_prob > 1.0 {
                            current_prob = 1.0;
                        } else {
                            incr *= 1.01;
                        }
                    }
                    StepResult::Done => {
                        break;
                    }
                    StepResult::Busy => {
                        return Err(turso_core::LimboError::Busy);
                    }
                    StepResult::Interrupt => {}
                }
            }

            Ok(out)
        } else {
            unreachable!("unexpected: this function should only be called on queries")
        }
    }
}

fn reopen_database(env: &mut SimulatorEnv) {
    // 1. Close all connections without default checkpoint-on-close behavior
    // to expose bugs related to how we handle WAL
    let num_conns = env.connections.len();
    env.connections.clear();

    // Clear all open files
    // TODO: for correct reporting of faults we should get all the recorded numbers and transfer to the new file
    env.io.files.borrow_mut().clear();

    // 2. Re-open database
<<<<<<< HEAD
    match env.type_ {
        SimulationType::Differential => {
            for _ in 0..num_conns {
                env.connections.push(SimConnection::SQLiteConnection(
                    rusqlite::Connection::open(env.get_db_path())
                        .expect("Failed to open SQLite connection"),
                ));
            }
=======
    let db_path = env.db_path.clone();
    let db = match turso_core::Database::open_file(
        env.io.clone(),
        &db_path,
        env.opts.experimental_mvcc,
        env.opts.experimental_indexes,
    ) {
        Ok(db) => db,
        Err(e) => {
            panic!("error opening simulator test file {db_path:?}: {e:?}");
>>>>>>> c454feeb
        }
        SimulationType::Default | SimulationType::Doublecheck => {
            let db = match turso_core::Database::open_file(
                env.io.clone(),
                env.get_db_path().to_str().expect("path should be 'to_str'"),
                false,
                true,
            ) {
                Ok(db) => db,
                Err(e) => {
                    tracing::error!(
                        "Failed to open database at {}: {}",
                        env.get_db_path().display(),
                        e
                    );
                    panic!("Failed to open database: {e}");
                }
            };

            env.db = db;

            for _ in 0..num_conns {
                env.connections
                    .push(SimConnection::LimboConnection(env.db.connect().unwrap()));
            }
        }
    };
}

fn random_create<R: rand::Rng>(rng: &mut R, _env: &SimulatorEnv) -> Interactions {
    Interactions::Query(Query::Create(Create::arbitrary(rng)))
}

fn random_read<R: rand::Rng>(rng: &mut R, env: &SimulatorEnv) -> Interactions {
    Interactions::Query(Query::Select(Select::arbitrary_from(rng, env)))
}

fn random_write<R: rand::Rng>(rng: &mut R, env: &SimulatorEnv) -> Interactions {
    Interactions::Query(Query::Insert(Insert::arbitrary_from(rng, env)))
}

fn random_delete<R: rand::Rng>(rng: &mut R, env: &SimulatorEnv) -> Interactions {
    Interactions::Query(Query::Delete(Delete::arbitrary_from(rng, env)))
}

fn random_update<R: rand::Rng>(rng: &mut R, env: &SimulatorEnv) -> Interactions {
    Interactions::Query(Query::Update(Update::arbitrary_from(rng, env)))
}

fn random_drop<R: rand::Rng>(rng: &mut R, env: &SimulatorEnv) -> Interactions {
    Interactions::Query(Query::Drop(Drop::arbitrary_from(rng, env)))
}

fn random_create_index<R: rand::Rng>(rng: &mut R, env: &SimulatorEnv) -> Option<Interactions> {
    if env.tables.is_empty() {
        return None;
    }
    Some(Interactions::Query(Query::CreateIndex(
        CreateIndex::arbitrary_from(rng, env),
    )))
}

fn random_fault<R: rand::Rng>(rng: &mut R, env: &SimulatorEnv) -> Interactions {
    let faults = if env.opts.disable_reopen_database {
        vec![Fault::Disconnect]
    } else {
        vec![Fault::Disconnect, Fault::ReopenDatabase]
    };
    let fault = faults[rng.gen_range(0..faults.len())].clone();
    Interactions::Fault(fault)
}

impl ArbitraryFrom<(&SimulatorEnv, InteractionStats)> for Interactions {
    fn arbitrary_from<R: rand::Rng>(
        rng: &mut R,
        (env, stats): (&SimulatorEnv, InteractionStats),
    ) -> Self {
        let remaining_ = remaining(env, &stats);
        frequency(
            vec![
                (
                    f64::min(remaining_.read, remaining_.write) + remaining_.create,
                    Box::new(|rng: &mut R| {
                        Interactions::Property(Property::arbitrary_from(rng, (env, &stats)))
                    }),
                ),
                (
                    remaining_.read,
                    Box::new(|rng: &mut R| random_read(rng, env)),
                ),
                (
                    remaining_.write,
                    Box::new(|rng: &mut R| random_write(rng, env)),
                ),
                (
                    remaining_.create,
                    Box::new(|rng: &mut R| random_create(rng, env)),
                ),
                (
                    remaining_.create_index,
                    Box::new(|rng: &mut R| {
                        if let Some(interaction) = random_create_index(rng, env) {
                            interaction
                        } else {
                            // if no tables exist, we can't create an index, so fallback to creating a table
                            random_create(rng, env)
                        }
                    }),
                ),
                (
                    remaining_.delete,
                    Box::new(|rng: &mut R| random_delete(rng, env)),
                ),
                (
                    remaining_.update,
                    Box::new(|rng: &mut R| random_update(rng, env)),
                ),
                (
                    // remaining_.drop,
                    0.0,
                    Box::new(|rng: &mut R| random_drop(rng, env)),
                ),
                (
                    remaining_
                        .read
                        .min(remaining_.write)
                        .min(remaining_.create)
                        .max(1.0),
                    Box::new(|rng: &mut R| random_fault(rng, env)),
                ),
            ],
            rng,
        )
    }
}<|MERGE_RESOLUTION|>--- conflicted
+++ resolved
@@ -230,11 +230,7 @@
                                 writeln!(f, "{query};")?
                             }
                             Interaction::FaultyQuery(query) => {
-<<<<<<< HEAD
                                 writeln!(f, "{query}; -- FAULTY QUERY")?
-=======
-                                writeln!(f, "{query}; --FAULTY QUERY")?
->>>>>>> c454feeb
                             }
                         }
                     }
@@ -306,11 +302,7 @@
             Self::Assertion(assertion) => write!(f, "ASSERT {}", assertion.message),
             Self::Fault(fault) => write!(f, "FAULT '{fault}'"),
             Self::FsyncQuery(query) => write!(f, "{query}"),
-<<<<<<< HEAD
             Self::FaultyQuery(query) => write!(f, "{query}; -- FAULTY QUERY"),
-=======
-            Self::FaultyQuery(query) => write!(f, "{query} -- FAULTY QUERY"),
->>>>>>> c454feeb
         }
     }
 }
@@ -713,7 +705,6 @@
     env.io.files.borrow_mut().clear();
 
     // 2. Re-open database
-<<<<<<< HEAD
     match env.type_ {
         SimulationType::Differential => {
             for _ in 0..num_conns {
@@ -722,18 +713,6 @@
                         .expect("Failed to open SQLite connection"),
                 ));
             }
-=======
-    let db_path = env.db_path.clone();
-    let db = match turso_core::Database::open_file(
-        env.io.clone(),
-        &db_path,
-        env.opts.experimental_mvcc,
-        env.opts.experimental_indexes,
-    ) {
-        Ok(db) => db,
-        Err(e) => {
-            panic!("error opening simulator test file {db_path:?}: {e:?}");
->>>>>>> c454feeb
         }
         SimulationType::Default | SimulationType::Doublecheck => {
             let db = match turso_core::Database::open_file(
