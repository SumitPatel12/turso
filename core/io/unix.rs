use crate::error::LimboError;
use crate::io::common;
use crate::Result;

use super::{Completion, File, OpenFlags, IO};
use polling::{Event, Events, Poller};
use rustix::{
    fd::{AsFd, AsRawFd},
    fs::{self, FlockOperation, OFlags, OpenOptionsExt},
    io::Errno,
};
use std::io::{ErrorKind, Read, Seek, Write};
use std::rc::Rc;
<<<<<<< HEAD
use tracing::{debug, trace};
=======
use std::{
    cell::{RefCell, UnsafeCell},
    mem::MaybeUninit,
};

struct OwnedCallbacks(UnsafeCell<Callbacks>);
struct BorrowedCallbacks<'io>(UnsafeCell<&'io mut Callbacks>);

impl OwnedCallbacks {
    fn new() -> Self {
        Self(UnsafeCell::new(Callbacks::new()))
    }
    fn as_mut<'io>(&self) -> &'io mut Callbacks {
        unsafe { &mut *self.0.get() }
    }

    fn is_empty(&self) -> bool {
        self.as_mut().inline_count == 0
    }

    fn remove(&self, fd: usize) -> Option<CompletionCallback> {
        let callbacks = unsafe { &mut *self.0.get() };
        callbacks.remove(fd)
    }
}

impl BorrowedCallbacks<'_> {
    fn insert(&self, fd: usize, callback: CompletionCallback) {
        let callbacks = unsafe { &mut *self.0.get() };
        callbacks.insert(fd, callback);
    }
}

struct EventsHandler(UnsafeCell<Events>);

impl EventsHandler {
    fn new() -> Self {
        Self(UnsafeCell::new(Events::new()))
    }

    fn clear(&self) {
        let events = unsafe { &mut *self.0.get() };
        events.clear();
    }

    fn iter(&self) -> impl Iterator<Item = Event> {
        let events = unsafe { &*self.0.get() };
        events.iter()
    }

    fn as_mut<'io>(&self) -> &'io mut Events {
        unsafe { &mut *self.0.get() }
    }
}
struct PollHandler(UnsafeCell<Poller>);
struct BorrowedPollHandler<'io>(UnsafeCell<&'io mut Poller>);

impl BorrowedPollHandler<'_> {
    fn add(&self, fd: &rustix::fd::BorrowedFd, event: Event) -> Result<()> {
        let poller = unsafe { &mut *self.0.get() };
        unsafe { poller.add(fd, event)? }
        Ok(())
    }
}

impl PollHandler {
    fn new() -> Self {
        Self(UnsafeCell::new(Poller::new().unwrap()))
    }
    fn wait(&self, events: &mut Events, timeout: Option<std::time::Duration>) -> Result<()> {
        let poller = unsafe { &mut *self.0.get() };
        poller.wait(events, timeout)?;
        Ok(())
    }

    fn as_mut<'io>(&self) -> &'io mut Poller {
        unsafe { &mut *self.0.get() }
    }
}
>>>>>>> e3ab80ae

type CallbackEntry = (usize, CompletionCallback);

const FD_INLINE_SIZE: usize = 32;

struct Callbacks {
    inline_entries: [MaybeUninit<(usize, CompletionCallback)>; FD_INLINE_SIZE],
    heap_entries: Vec<CallbackEntry>,
    inline_count: usize,
}

impl Callbacks {
    fn new() -> Self {
        Self {
            inline_entries: [const { MaybeUninit::uninit() }; FD_INLINE_SIZE],
            heap_entries: Vec::new(),
            inline_count: 0,
        }
    }

    fn insert(&mut self, fd: usize, callback: CompletionCallback) {
        if self.inline_count < FD_INLINE_SIZE {
            self.inline_entries[self.inline_count].write((fd, callback));
            self.inline_count += 1;
        } else {
            self.heap_entries.push((fd, callback));
        }
    }

    fn remove(&mut self, fd: usize) -> Option<CompletionCallback> {
        if let Some(pos) = self.find_inline(fd) {
            let (_, callback) = unsafe { self.inline_entries[pos].assume_init_read() };

            // if not the last element, move the last valid entry into this position
            if pos < self.inline_count - 1 {
                let last_valid =
                    unsafe { self.inline_entries[self.inline_count - 1].assume_init_read() };
                self.inline_entries[pos].write(last_valid);
            }

            self.inline_count -= 1;
            return Some(callback);
        }

        if let Some(pos) = self.heap_entries.iter().position(|&(k, _)| k == fd) {
            return Some(self.heap_entries.swap_remove(pos).1);
        }
        None
    }

    fn find_inline(&self, fd: usize) -> Option<usize> {
        (0..self.inline_count)
            .find(|&i| unsafe { self.inline_entries[i].assume_init_ref().0 == fd })
    }
}

impl Drop for Callbacks {
    fn drop(&mut self) {
        for i in 0..self.inline_count {
            unsafe { self.inline_entries[i].assume_init_drop() };
        }
    }
}

/// UnixIO lives longer than any of the files it creates, so it is
/// safe to store references to it's internals in the UnixFiles
pub struct UnixIO {
    poller: PollHandler,
    events: EventsHandler,
    callbacks: OwnedCallbacks,
}

impl UnixIO {
    #[cfg(feature = "fs")]
    pub fn new() -> Result<Self> {
        debug!("Using IO backend 'syscall'");
        Ok(Self {
            poller: PollHandler::new(),
            events: EventsHandler::new(),
            callbacks: OwnedCallbacks::new(),
        })
    }
}

impl IO for UnixIO {
    fn open_file(&self, path: &str, flags: OpenFlags, _direct: bool) -> Result<Rc<dyn File>> {
        trace!("open_file(path = {})", path);
        let file = std::fs::File::options()
            .read(true)
            .custom_flags(OFlags::NONBLOCK.bits() as i32)
            .write(true)
            .create(matches!(flags, OpenFlags::Create))
            .open(path)?;

        let unix_file = Rc::new(UnixFile {
            file: Rc::new(RefCell::new(file)),
            poller: BorrowedPollHandler(self.poller.as_mut().into()),
            callbacks: BorrowedCallbacks(self.callbacks.as_mut().into()),
        });
        if std::env::var(common::ENV_DISABLE_FILE_LOCK).is_err() {
            unix_file.lock_file(true)?;
        }
        Ok(unix_file)
    }

    fn run_once(&self) -> Result<()> {
        if self.callbacks.is_empty() {
            return Ok(());
        }
        self.events.clear();
        trace!("run_once() waits for events");
        self.poller.wait(self.events.as_mut(), None)?;

        for event in self.events.iter() {
            if let Some(cf) = self.callbacks.remove(event.key) {
                let result = match cf {
                    CompletionCallback::Read(ref file, ref c, pos) => {
                        let mut file = file.borrow_mut();
                        let r = c.as_read();
                        let mut buf = r.buf_mut();
                        file.seek(std::io::SeekFrom::Start(pos as u64))?;
                        file.read(buf.as_mut_slice())
                    }
                    CompletionCallback::Write(ref file, _, ref buf, pos) => {
                        let mut file = file.borrow_mut();
                        let buf = buf.borrow();
                        file.seek(std::io::SeekFrom::Start(pos as u64))?;
                        file.write(buf.as_slice())
                    }
                };
                match result {
                    Ok(n) => match &cf {
                        CompletionCallback::Read(_, ref c, _) => c.complete(0),
                        CompletionCallback::Write(_, ref c, _, _) => c.complete(n as i32),
                    },
                    Err(e) => return Err(e.into()),
                }
            }
        }
        Ok(())
    }

    fn generate_random_number(&self) -> i64 {
        let mut buf = [0u8; 8];
        getrandom::getrandom(&mut buf).unwrap();
        i64::from_ne_bytes(buf)
    }

    fn get_current_time(&self) -> String {
        chrono::Local::now().format("%Y-%m-%d %H:%M:%S").to_string()
    }
}

enum CompletionCallback {
    Read(Rc<RefCell<std::fs::File>>, Completion, usize),
    Write(
        Rc<RefCell<std::fs::File>>,
        Completion,
        Rc<RefCell<crate::Buffer>>,
        usize,
    ),
}

pub struct UnixFile<'io> {
    file: Rc<RefCell<std::fs::File>>,
    poller: BorrowedPollHandler<'io>,
    callbacks: BorrowedCallbacks<'io>,
}

impl File for UnixFile<'_> {
    fn lock_file(&self, exclusive: bool) -> Result<()> {
        let fd = self.file.borrow();
        let fd = fd.as_fd();
        // F_SETLK is a non-blocking lock. The lock will be released when the file is closed
        // or the process exits or after an explicit unlock.
        fs::fcntl_lock(
            fd,
            if exclusive {
                FlockOperation::NonBlockingLockExclusive
            } else {
                FlockOperation::NonBlockingLockShared
            },
        )
        .map_err(|e| {
            let io_error = std::io::Error::from(e);
            let message = match io_error.kind() {
                ErrorKind::WouldBlock => {
                    "Failed locking file. File is locked by another process".to_string()
                }
                _ => format!("Failed locking file, {}", io_error),
            };
            LimboError::LockingError(message)
        })?;

        Ok(())
    }

    fn unlock_file(&self) -> Result<()> {
        let fd = self.file.borrow();
        let fd = fd.as_fd();
        fs::fcntl_lock(fd, FlockOperation::NonBlockingUnlock).map_err(|e| {
            LimboError::LockingError(format!(
                "Failed to release file lock: {}",
                std::io::Error::from(e)
            ))
        })?;
        Ok(())
    }

    fn pread(&self, pos: usize, c: Completion) -> Result<()> {
        let file = self.file.borrow();
        let result = {
            let r = c.as_read();
            let mut buf = r.buf_mut();
            rustix::io::pread(file.as_fd(), buf.as_mut_slice(), pos as u64)
        };
        match result {
            Ok(n) => {
                trace!("pread n: {}", n);
                // Read succeeded immediately
                c.complete(0);
                Ok(())
            }
            Err(Errno::AGAIN) => {
                trace!("pread blocks");
                // Would block, set up polling
                let fd = file.as_raw_fd();
                self.poller
                    .add(&file.as_fd(), Event::readable(fd as usize))?;
                {
                    self.callbacks.insert(
                        fd as usize,
                        CompletionCallback::Read(self.file.clone(), c, pos),
                    );
                }
                Ok(())
            }
            Err(e) => Err(e.into()),
        }
    }

    fn pwrite(&self, pos: usize, buffer: Rc<RefCell<crate::Buffer>>, c: Completion) -> Result<()> {
        let file = self.file.borrow();
        let result = {
            let buf = buffer.borrow();
            rustix::io::pwrite(file.as_fd(), buf.as_slice(), pos as u64)
        };
        match result {
            Ok(n) => {
                trace!("pwrite n: {}", n);
                // Read succeeded immediately
                c.complete(n as i32);
                Ok(())
            }
            Err(Errno::AGAIN) => {
                trace!("pwrite blocks");
                // Would block, set up polling
                let fd = file.as_raw_fd();
                self.poller
                    .add(&file.as_fd(), Event::readable(fd as usize))?;
                self.callbacks.insert(
                    fd as usize,
                    CompletionCallback::Write(self.file.clone(), c, buffer.clone(), pos),
                );
                Ok(())
            }
            Err(e) => Err(e.into()),
        }
    }

    fn sync(&self, c: Completion) -> Result<()> {
        let file = self.file.borrow();
        let result = fs::fsync(file.as_fd());
        match result {
            Ok(()) => {
                trace!("fsync");
                c.complete(0);
                Ok(())
            }
            Err(e) => Err(e.into()),
        }
    }

    fn size(&self) -> Result<u64> {
        let file = self.file.borrow();
        Ok(file.metadata()?.len())
    }
}

impl Drop for UnixFile<'_> {
    fn drop(&mut self) {
        self.unlock_file().expect("Failed to unlock file");
    }
}

#[cfg(test)]
mod tests {
    use super::*;

    #[test]
    fn test_multiple_processes_cannot_open_file() {
        common::tests::test_multiple_processes_cannot_open_file(UnixIO::new);
    }
}<|MERGE_RESOLUTION|>--- conflicted
+++ resolved
@@ -11,9 +11,7 @@
 };
 use std::io::{ErrorKind, Read, Seek, Write};
 use std::rc::Rc;
-<<<<<<< HEAD
 use tracing::{debug, trace};
-=======
 use std::{
     cell::{RefCell, UnsafeCell},
     mem::MaybeUninit,
@@ -93,7 +91,6 @@
         unsafe { &mut *self.0.get() }
     }
 }
->>>>>>> e3ab80ae
 
 type CallbackEntry = (usize, CompletionCallback);
 
