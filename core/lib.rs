--- conflicted
+++ resolved
@@ -2107,10 +2107,6 @@
         query_mode: QueryMode,
     ) -> Self {
         let accesses_db = program.accesses_db;
-<<<<<<< HEAD
-        let state = vdbe::ProgramState::new(program.max_registers, program.cursor_ref.len());
-        let schema_version = program.connection.schema.borrow().schema_version;
-=======
         let state = vdbe::ProgramState::new(
             match query_mode {
                 QueryMode::Normal => program.max_registers,
@@ -2119,7 +2115,8 @@
             },
             program.cursor_ref.len(),
         );
->>>>>>> 6a992e55
+        let schema_version = program.connection.schema.borrow().schema_version;
+
         Self {
             program,
             state,
